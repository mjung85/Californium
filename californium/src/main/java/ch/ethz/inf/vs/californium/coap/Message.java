--- conflicted
+++ resolved
@@ -1,1397 +1,1390 @@
-/*******************************************************************************
- * Copyright (c) 2012, Institute for Pervasive Computing, ETH Zurich.
- * All rights reserved.
- * 
- * Redistribution and use in source and binary forms, with or without
- * modification, are permitted provided that the following conditions
- * are met:
- * 1. Redistributions of source code must retain the above copyright
- *    notice, this list of conditions and the following disclaimer.
- * 2. Redistributions in binary form must reproduce the above copyright
- *    notice, this list of conditions and the following disclaimer in the
- *    documentation and/or other materials provided with the distribution.
- * 3. Neither the name of the Institute nor the names of its contributors
- *    may be used to endorse or promote products derived from this software
- *    without specific prior written permission.
- * 
- * THIS SOFTWARE IS PROVIDED BY THE INSTITUTE AND CONTRIBUTORS "AS IS" AND
- * ANY EXPRESS OR IMPLIED WARRANTIES, INCLUDING, BUT NOT LIMITED TO, THE
- * IMPLIED WARRANTIES OF MERCHANTABILITY AND FITNESS FOR A PARTICULAR PURPOSE
- * ARE DISCLAIMED.  IN NO EVENT SHALL THE INSTITUTE OR CONTRIBUTORS BE LIABLE
- * FOR ANY DIRECT, INDIRECT, INCIDENTAL, SPECIAL, EXEMPLARY, OR CONSEQUENTIAL
- * DAMAGES (INCLUDING, BUT NOT LIMITED TO, PROCUREMENT OF SUBSTITUTE GOODS
- * OR SERVICES; LOSS OF USE, DATA, OR PROFITS; OR BUSINESS INTERRUPTION)
- * HOWEVER CAUSED AND ON ANY THEORY OF LIABILITY, WHETHER IN CONTRACT, STRICT
- * LIABILITY, OR TORT (INCLUDING NEGLIGENCE OR OTHERWISE) ARISING IN ANY WAY
- * OUT OF THE USE OF THIS SOFTWARE, EVEN IF ADVISED OF THE POSSIBILITY OF
- * SUCH DAMAGE.
- * 
- * This file is part of the Californium (Cf) CoAP framework.
- ******************************************************************************/
-
-package ch.ethz.inf.vs.californium.coap;
-
-import java.io.IOException;
-import java.io.PrintStream;
-import java.io.UnsupportedEncodingException;
-import java.net.InetAddress;
-import java.net.URI;
-import java.net.URISyntaxException;
-import java.net.URLDecoder;
-import java.util.ArrayList;
-import java.util.Arrays;
-import java.util.Collections;
-import java.util.List;
-import java.util.Map;
-import java.util.TreeMap;
-import java.util.logging.Logger;
-
-import ch.ethz.inf.vs.californium.coap.CommunicatorFactory.Communicator;
-import ch.ethz.inf.vs.californium.coap.registries.CodeRegistry;
-import ch.ethz.inf.vs.californium.coap.registries.MediaTypeRegistry;
-import ch.ethz.inf.vs.californium.coap.registries.OptionNumberRegistry;
-import ch.ethz.inf.vs.californium.layers.UpperLayer;
-import ch.ethz.inf.vs.californium.util.ByteArrayUtils;
-import ch.ethz.inf.vs.californium.util.DatagramReader;
-import ch.ethz.inf.vs.californium.util.DatagramWriter;
-
-/**
- * The Class Message provides the object representation of a CoAP message.
- * Besides providing the corresponding setters and getters, the class is
- * responsible for parsing and serializing the objects from/to byte arrays.
- * 
- * @author Dominique Im Obersteg, Daniel Pauli, Francesco Corazza and Matthias
- *         Kovatsch
- */
-public class Message {
-
-	// Logging /////////////////////////////////////////////////////////////////////
-
-	protected static final Logger LOG = Logger.getLogger(Message.class.getName());
-	
-	// CoAP-specific constants /////////////////////////////////////////////////////
-	
-	/** number of bits used for the encoding of the CoAP version field */
-	public static final int VERSION_BITS     = 2;
-	
-	/** number of bits used for the encoding of the message type field */
-	public static final int TYPE_BITS        = 2;
-	
-	/** number of bits used for the encoding of the token length field */
-	public static final int TOKEN_LENGTH_BITS = 4;
-
-	/** number of bits used for the encoding of the request method/response code field */
-	public static final int CODE_BITS = 8;
-
-	/** number of bits used for the encoding of the message ID */
-	public static final int ID_BITS = 16;
-
-	/** number of bits used for the encoding of the option delta field */
-	public static final int OPTION_DELTA_BITS = 4;
-	
-	/** number of bits used for the encoding of the option delta field */
-	public static final int OPTION_LENGTH_BITS = 4;
-	
-	/** One byte which indicates indicates the end of options and the start of the payload. */
-	public static final byte PAYLOAD_MARKER = (byte) 0xFF;
-	
-	/** CoAP version supported by this Californium version */
-	public static final int SUPPORTED_VERSION = 1; // I-D
-
-	// Members /////////////////////////////////////////////////////////////////////
-
-	private EndpointAddress peerAddress = null;
-
-	private byte[] payload = null;
-
-	/** The CoAP version used */
-	private final int version = SUPPORTED_VERSION;
-
-	/** The message type (CON, NON, ACK, or RST). */
-
-	private messageType type = null;
-	
-	/** The message ID. Set according to request or handled by {@link ch.ethz.inf.vs.californium.layers.TransactionLayer} when -1. */
-	private int messageID = -1;
-	
-	/** The token. */
-	private byte[] token = null;
-	
-	/** The list of header options set for the message. */
-	private Map<Integer, List<Option>> optionMap = new TreeMap<Integer, List<Option>>();
-	
-	private long timestamp = -1;
-	
-	private int retransmissioned = 0;
-	
-	/**
-	 * Indicates if the message requires a token; this is required to handle
-	 * implicit empty tokens (default value)
-	 */
-	protected boolean requiresToken = true;
-	protected boolean requiresBlockwise = false;
-	
-<<<<<<< HEAD
-	/** Is set to <code>true</code> if the URI scheme equals <code>coaps</code>. Only needed for client side. */
-	protected boolean requiresSecurity = false;
-=======
-	// Interface at which the message has been recevied.
-	private InetAddress networkInterface = null;
->>>>>>> 0c269915
-
-	/**
-	 * The message code: 0: Empty 1-31: Request 64-191: Response
-	 */
-	private int code = 0;
-
-	/**
-	 * Extended constructor for a new CoAP message, e.g., empty ACK or RST
-	 * 
-	 * @param type the type of the CoAP message
-	 * @param code the code of the CoAP message (See class CodeRegistry)
-	 */
-	public Message(messageType type, int code) {
-		this.type = type;
-		this.code = code;
-	}	
-	
-	// Serialization ///////////////////////////////////////////////////////////////
-
-	/**
-	 * Decodes the message from the its binary representation as specified in
-	 * draft-ietf-core-coap-13, section 3
-	 * 
-	 * @param byteArray
-	 *            A byte array containing the CoAP encoding of the message
-	 * 
-	 * @return a parsed CoAP message as correspondingly extended Message object, e.g., GETRequest
-	 */
-	public static Message fromByteArray(byte[] byteArray) {
-
-		// Initialize DatagramReader
-		DatagramReader datagram = new DatagramReader(byteArray);
-
-		// Read current version
-		int version = datagram.read(VERSION_BITS);
-		if (version != SUPPORTED_VERSION) {
-			return null;
-		}
-		
-		//Read current type
-		messageType type = getTypeByValue(datagram.read(TYPE_BITS));
-		
-		// read token length
-		int tokenLength = datagram.read(TOKEN_LENGTH_BITS);
-
-		// create new message with subtype according to code number
-		Message msg = CodeRegistry.getMessageSubClass(datagram.read(CODE_BITS));
-
-		msg.type = type;
-
-		// Read message ID
-		msg.messageID = datagram.read(ID_BITS);
-		
-		// read token
-		if (tokenLength > 0) {
-			msg.setToken(datagram.readBytes(tokenLength));
-		} else {
-			// incoming message already have a token, including implicit empty token
-			msg.requiresToken = false;
-		}
-		
-		// initialize empty payload in case when no payload available
-		msg.payload = new byte[0];
-		
-		int currentOption = 0;
-		while (datagram.bytesAvailable()) {
-			byte nextByte = datagram.readNextByte();
-			if (nextByte == PAYLOAD_MARKER) {
-				if (!datagram.bytesAvailable()) {
-					// the presence of a marker followed by a zero-length payload must be processed as a message format error
-					return null;
-				}
-				// get payload
-				msg.payload = datagram.readBytesLeft();
-				
-			} else {
-				// the first 4 bits of the byte represent the option delta
-				int optionDeltaNibble = (0xF0 & nextByte) >> 4;
-				currentOption += getValueFromOptionNibble(optionDeltaNibble, datagram);
-				
-				// the second 4 bits represent the option length
-				int optionLengthNibble = (0x0F & nextByte);
-				int optionLength = getValueFromOptionNibble(optionLengthNibble, datagram);
-				
-				// Read option
-				Option opt = Option.fromNumber(currentOption);
-				opt.setValue(datagram.readBytes(optionLength));
-
-				// Add option to message
-				msg.addOption(opt);
-				
-			}
-		}
-
-		return msg;
-	}
-
-	// I/O implementation //////////////////////////////////////////////////////////
-	
-	/**
-	 * Converts a numeric type value into the messageType enum.
-	 * 
-	 * @param numeric
-	 *            the type value
-	 * @return
-	 */
-	public static messageType getTypeByValue(int numeric) {
-		switch (numeric) {
-		case 0:
-			return messageType.CON;
-		case 1:
-			return messageType.NON;
-		case 2:
-			return messageType.ACK;
-		case 3:
-			return messageType.RST;
-		default:
-			return messageType.CON;
-		}
-	}
-
-	/**
-	 * Default constructor for a new CoAP message
-	 */
-	public Message() {
-	}
-
-	// Constructors ////////////////////////////////////////////////////////////////
-
-	/*
-	 * Constructor for a new CoAP message
-	 * @param uri the URI of the CoAP message
-	 * @param payload the payload of the CoAP message
-	 */
-	public Message(URI address, messageType type, int code, int mid, byte[] payload) {
-		this.setURI(address);
-		this.type = type;
-		this.code = code;
-		messageID = mid;
-		this.payload = payload;
-	}
-
-	/**
-	 * Accepts this message with an empty ACK. Use this method only at
-	 * application level, as the ACK will be sent through the whole stack.
-	 * <p>
-	 * Within the stack use {@link #newAccept()} and send it through the
-	 * corresponding {@link UpperLayer#sendMessageOverLowerLayer(Message)}.
-	 */
-	public void accept() {
-		if (isConfirmable()) {
-			Message ack = newAccept();
-
-			ack.send();
-		}
-	}
-
-	/**
-	 * This method adds an option to the list of options of this CoAP message.
-	 * 
-	 * @param option
-	 *            the option which should be added to the list of options of the
-	 *            current CoAP message
-	 */
-	public void addOption(Option option) {
-
-		if (option == null) {
-			throw new NullPointerException();
-		}
-
-		int optionNumber = option.getOptionNumber();
-		List<Option> list = optionMap.get(optionNumber);
-
-		if (list == null) {
-			list = new ArrayList<Option>();
-			optionMap.put(optionNumber, list);
-		}
-
-		list.add(option);
-	}
-
-	// Serialization
-	// ///////////////////////////////////////////////////////////////
-
-	/**
-	 * Adds all given options
-	 * 
-	 * @param option
-	 *            the list of the options
-	 */
-	public void addOptions(List<Option> options) {
-
-		for (Option option : options) {
-			addOption(option);
-		}
-	}
-
-	/**
-	 * Appends data to this message's payload.
-	 * 
-	 * @param block
-	 *            the byte array containing the data to append
-	 */
-	public synchronized void appendPayload(byte[] block) {
-
-		if (block != null) {
-			if (payload != null) {
-
-				byte[] oldPayload = payload;
-				payload = new byte[oldPayload.length + block.length];
-				System.arraycopy(oldPayload, 0, payload, 0, oldPayload.length);
-				System.arraycopy(block, 0, payload, oldPayload.length, block.length);
-
-			} else {
-
-				payload = block.clone();
-			}
-
-			// wake up threads waiting in readPayload()
-			notifyAll();
-
-			// call notification method
-			payloadAppended(block);
-		}
-	}
-
-	// I/O implementation
-	// //////////////////////////////////////////////////////////
-
-	/*
-	 * (non-Javadoc)
-	 * @see java.lang.Object#equals(java.lang.Object)
-	 */
-	@Override
-	public boolean equals(Object obj) {
-		if (this == obj) {
-			return true;
-		}
-		if (obj == null) {
-			return false;
-		}
-		if (getClass() != obj.getClass()) {
-			return false;
-		}
-		Message other = (Message) obj;
-		if (code != other.code) {
-			return false;
-		}
-		if (messageID != other.messageID) {
-			return false;
-		}
-		if (optionMap == null) {
-			if (other.optionMap != null) {
-				return false;
-			}
-		} else if (!optionMap.equals(other.optionMap)) {
-			return false;
-		}
-		if (!Arrays.equals(payload, other.payload)) {
-			return false;
-		}
-		if (peerAddress == null) {
-			if (other.peerAddress != null) {
-				return false;
-			}
-		} else if (!peerAddress.equals(other.peerAddress)) {
-			return false;
-		}
-		// if (retransmissioned != other.retransmissioned) return false;
-		// if (timestamp != other.timestamp) return false;
-		if (type != other.type) {
-			return false;
-		}
-		if (version != other.version) {
-			return false;
-		}
-		return true;
-	}
-
-	/**
-	 * This function returns the code of this CoAP message (method or status
-	 * code).
-	 * 
-	 * @return the current code
-	 */
-	public int getCode() {
-		return code;
-	}
-
-	public URI getCompleteUri() {
-		StringBuilder builder = new StringBuilder();
-		builder.append("coap://");
-		builder.append(getUriHost());
-		builder.append(":" + Integer.toString(this.peerAddress.getPort()));
-		builder.append(getUriPath());
-		builder.append(getUriQuery());
-		
-		URI ret = null;
-		
-		try {
-			ret = new URI(builder.toString());
-		} catch (URISyntaxException e) {
-			LOG.severe(String.format("Cannot assemble Message URI: ", this.key()));
-		}
-
-		return ret;
-	}
-
-	public int getContentType() {
-		Option opt = getFirstOption(OptionNumberRegistry.CONTENT_TYPE);
-		return opt != null ? opt.getIntValue() : MediaTypeRegistry.UNDEFINED;
-	}
-
-	public int getFirstAccept() {
-		Option opt = getFirstOption(OptionNumberRegistry.ACCEPT);
-		return opt != null ? opt.getIntValue() : MediaTypeRegistry.UNDEFINED;
-	}
-
-	// Methods
-	// /////////////////////////////////////////////////////////////////////
-
-	/**
-	 * A convenience method that returns the first option with the specified
-	 * option number. Also used for options that MUST occur only once.
-	 * 
-	 * @param optionNumber
-	 *            the option number
-	 * @return The first option with the specified number, or null
-	 */
-	public Option getFirstOption(int optionNumber) {
-
-		List<Option> list = getOptions(optionNumber);
-		return list != null && !list.isEmpty() ? list.get(0) : null;
-	}
-
-	public String getUriHost() {
-		Option host = getFirstOption(OptionNumberRegistry.URI_HOST);
-		if (host!=null) {
-			return host.getStringValue();
-		} else {
-			if (peerAddress.getAddress()!=null) {
-				String ip = peerAddress.getAddress().toString().substring(1);
-				if (ip.toLowerCase().matches("[0-9a-f:]+")) {
-					ip = "[" + ip + "]";
-				}
-				return ip;
-			} else {
-				return "localhost";
-			}
-		}
-	}
-
-	public String getUriPath() {
-		return "/" + Option.join(getOptions(OptionNumberRegistry.URI_PATH), "/");
-	}
-
-	public String getUriQuery() {
-		String ret = Option.join(getOptions(OptionNumberRegistry.URI_QUERY), "&");
-		if (!ret.isEmpty()) {
-			ret = "?" + ret;
-		}
-		return ret;
-	}
-
-	public String getLocationPath() {
-		return Option.join(getOptions(OptionNumberRegistry.LOCATION_PATH), "/");
-	}
-	
-	public String getLocationQuery() {
-		return Option.join(getOptions(OptionNumberRegistry.LOCATION_QUERY), "&");
-	}
-	
-	public byte[] getEtag() {
-		Option opt = getFirstOption(OptionNumberRegistry.ETAG);
-		return opt != null ? opt.getRawValue() : new byte[] {};
-	}
-
-	// Getters and Setters
-	// /////////////////////////////////////////////////////////
-
-	public int getMaxAge() {
-		Option opt = getFirstOption(OptionNumberRegistry.MAX_AGE);
-		return opt != null ? opt.getIntValue() : Option.DEFAULT_MAX_AGE;
-	}
-	
-	public int getSize() {
-		Option opt = getFirstOption(OptionNumberRegistry.SIZE);
-		return opt != null ? opt.getIntValue() : 0;
-	}
-
-	/**
-	 * This function returns the 16-bit message ID of this CoAP message.
-	 * 
-	 * @return the message ID
-	 */
-	public int getMID() {
-		return messageID;
-	}
-
-	/**
-	 * This function returns the number of options of this CoAP message.
-	 * 
-	 * @return The current number of options
-	 */
-	public int getOptionCount() {
-		return getOptions().size();
-	}
-
-	/**
-	 * Returns a sorted list of all included options.
-	 * 
-	 * @return A sorted list of all options (copy)
-	 */
-	public List<Option> getOptions() {
-
-		List<Option> list = new ArrayList<Option>();
-
-		for (List<Option> option : optionMap.values()) {
-			list.addAll(option);
-		}
-
-		return list;
-	}
-
-	/**
-	 * This function returns all options with the given option number.
-	 * 
-	 * @param optionNumber
-	 *            the option number
-	 * 
-	 * @return A list containing the options with the given number
-	 */
-	public List<Option> getOptions(int optionNumber) {
-		List<Option> ret = optionMap.get(optionNumber);
-		if (ret != null) {
-			return ret;
-		} else {
-			return Collections.emptyList();
-		}
-	}
-
-	/**
-	 * This function returns the payload of this CoAP message as byte array.
-	 * 
-	 * @return the payload
-	 */
-	public byte[] getPayload() {
-		return payload;
-	}
-
-	/**
-	 * This function returns the payload of this CoAP message as String.
-	 * 
-	 * @return the payload
-	 */
-	public String getPayloadString() {
-		try {
-			return payload != null ? new String(payload, "UTF-8") : null;
-		} catch (UnsupportedEncodingException e) {
-			e.printStackTrace();
-			return null;
-		}
-	}
-
-	public EndpointAddress getPeerAddress() {
-		return peerAddress;
-	}
-
-	public URI getProxyUri() throws URISyntaxException {
-		URI proxyUri = null;
-
-		String proxyUriString = Option.join(getOptions(OptionNumberRegistry.PROXY_URI), "/");
-		// decode the uri to translate the application/x-www-form-urlencoded
-		// format
-		try {
-			proxyUriString = URLDecoder.decode(proxyUriString, "UTF-8");
-		} catch (UnsupportedEncodingException e) {
-			LOG.warning("UTF-8 do not support this encoding: " + e.getMessage());
-			throw new URISyntaxException("UTF-8 do not support this encoding", e.getMessage());
-		} catch (Throwable e) {
-			LOG.warning("Error deconding uri: " + e.getMessage());
-			throw new URISyntaxException("Error deconding uri", e.getMessage());
-		}
-
-		// add the scheme
-		// FIXME not clean
-		if (!proxyUriString.matches("^coap://.*") && !proxyUriString.matches("^coaps://.*") && !proxyUriString.matches("^http://.*") && !proxyUriString.matches("^https://.*")) {
-			proxyUriString = "coap://" + proxyUriString;
-		}
-
-		// create the URI
-		if (proxyUriString != null && !proxyUriString.isEmpty()) {
-			proxyUri = new URI(proxyUriString);
-		}
-
-		return proxyUri;
-	}
-
-	public int getRetransmissioned() {
-		return retransmissioned;
-	}
-
-	/**
-	 * Returns the timestamp associated with this message.
-	 * 
-	 * @return The timestamp of the message, in milliseconds
-	 */
-	public long getTimestamp() {
-		return timestamp;
-	}
-
-	public byte[] getToken() {
-		return this.token != null ? token : TokenManager.emptyToken;
-	}
-
-	public String getTokenString() {
-		return ByteArrayUtils.toHexString(getToken());
-	}
-
-	/**
-	 * This function returns the type of this CoAP message (CON, NON, ACK, or
-	 * RST).
-	 * 
-	 * @return the current type
-	 */
-	public messageType getType() {
-		return type;
-	}
-
-	/**
-	 * This function returns the version of this CoAP message.
-	 * 
-	 * @return the version
-	 */
-	public int getVersion() {
-		return version;
-	}
-
-	/**
-	 * This method is overridden by subclasses according to the Visitor Pattern.
-	 * 
-	 * @param handler
-	 *            the handler for this message
-	 */
-	public void handleBy(MessageHandler handler) {
-		// do nothing
-	}
-
-	/**
-	 * Notification method that is called when the transmission of this message
-	 * was cancelled due to timeout.
-	 * 
-	 * Subclasses may override this method to add custom handling code.
-	 */
-	public void handleTimeout() {
-		// do nothing
-	}
-
-	public boolean hasOption(int optionNumber) {
-		return getFirstOption(optionNumber) != null;
-	}
-	
-	public boolean hasToken() {
-		return token != null && token != TokenManager.emptyToken;
-	}
-
-	// Other getters/setters ///////////////////////////////////////////////////
-
-	public boolean isAcknowledgement() {
-		return type == messageType.ACK;
-	}
-
-	// Other getters/setters ///////////////////////////////////////////////////
-
-	public boolean isConfirmable() {
-		return type == messageType.CON;
-	}
-
-	// Other getters/setters ///////////////////////////////////////////////////
-
-	public boolean isEmptyACK() {
-		return isAcknowledgement() && getCode() == CodeRegistry.EMPTY_MESSAGE;
-	}
-
-	// Other getters/setters ///////////////////////////////////////////////////
-
-	public boolean isNonConfirmable() {
-		return type == messageType.NON;
-	}
-
-	/**
-	 * Returns true if the option proxy-uri is set.
-	 */
-	public boolean isProxyUriSet() {
-		// check if the proxy-uri option is set or not
-		int proxyUriOptNumber = OptionNumberRegistry.PROXY_URI;
-		return !getOptions(proxyUriOptNumber).isEmpty();
-	}
-
-	// Other getters/setters ///////////////////////////////////////////////////
-
-	public boolean isReply() {
-		return isAcknowledgement() || isReset();
-	}
-
-	public boolean isReset() {
-		return type == messageType.RST;
-	}
-
-	/**
-	 * Returns a string that is assumed to uniquely identify a message.
-	 * 
-	 * @return A string identifying the message
-	 */
-	public String key() {
-		return String.format("%s|%d|%s", peerAddress != null ? peerAddress.toString() : "local", messageID, typeString());
-	}
-
-	/**
-	 * Creates a new ACK message with peer address and MID matching to this
-	 * message.
-	 * 
-	 * @return A new ACK message
-	 */
-	public Message newAccept() {
-		Message ack = new Message(messageType.ACK, CodeRegistry.EMPTY_MESSAGE);
-
-		ack.setPeerAddress(getPeerAddress());
-		ack.setMID(getMID());
-
-		return ack;
-	}
-
-	/**
-	 * Creates a new RST message with peer address and MID matching to this
-	 * message.
-	 * 
-	 * @return A new RST message
-	 */
-	public Message newReject() {
-
-		Message rst = new Message(messageType.RST, CodeRegistry.EMPTY_MESSAGE);
-
-		rst.setPeerAddress(getPeerAddress());
-		rst.setMID(getMID());
-
-		return rst;
-	}
-
-	// Other getters/setters ///////////////////////////////////////////////////
-
-	/**
-	 * This method creates a matching reply for requests. It is addressed to the
-	 * peer and has the same message ID and token.
-	 * 
-	 * @param ack
-	 *            set true to send ACK else RST
-	 * 
-	 * @return A new {@link Message}
-	 */
-	// TODO does not fit into Message class
-	public Message newReply(boolean ack) {
-
-		// TODO use this for Request.respond() or vice versa
-
-		Message reply = new Message();
-
-		// set message type
-		if (type == messageType.CON) {
-			reply.type = ack ? messageType.ACK : messageType.RST;
-		} else {
-			reply.type = messageType.NON;
-		}
-
-		// echo the message ID
-		reply.messageID = messageID;
-
-		// set the receiver URI of the reply to the sender of this message
-		reply.peerAddress = peerAddress;
-
-		// echo token
-		reply.setToken(getToken());
-		reply.requiresToken = requiresToken;
-
-		// create an empty reply by default
-		reply.code = CodeRegistry.EMPTY_MESSAGE;
-
-		return reply;
-	}
-
-	public int payloadSize() {
-		return payload != null ? payload.length : 0;
-	}
-
-	public void prettyPrint() {
-		prettyPrint(System.out);
-	}
-
-	public void prettyPrint(PrintStream out) {
-
-		String kind = "MESSAGE ";
-		if (this instanceof Request) {
-			kind = "REQUEST ";
-		} else if (this instanceof Response) {
-			kind = "RESPONSE";
-		}
-		out.printf("==[ CoAP %s ]============================================\n", kind);
-
-		List<Option> options = getOptions();
-
-		out.printf("Address: %s\n", peerAddress == null ? "null" : peerAddress.toString());
-		out.printf("MID    : %d\n", messageID);
-		out.printf("Token  : %s\n", getTokenString());
-		out.printf("Type   : %s\n", typeString());
-		out.printf("Code   : %s\n", CodeRegistry.toString(code));
-		out.printf("Options: %d\n", options.size());
-		for (Option opt : options) {
-			out.printf("  * %s: %s (%d Bytes)\n", opt.getName(), opt.toString(), opt.getLength());
-		}
-		out.printf("Payload: %d Bytes\n", payloadSize());
-		if (payloadSize() > 0 && MediaTypeRegistry.isPrintable(getContentType())) {
-			out.println("---------------------------------------------------------------");
-			out.println(getPayloadString());
-		}
-		out.println("===============================================================");
-
-	}
-
-	/**
-	 * Rejects this message with an empty RST. Use this method only at
-	 * application level, as the RST will be sent through the whole stack.
-	 * <p>
-	 * Within the stack use {@link #newAccept()} and send it through the
-	 * corresponding {@link UpperLayer#sendMessageOverLowerLayer(Message)}.
-	 */
-	public void reject() {
-
-		Message rst = newReject();
-
-		rst.send();
-	}
-
-	/**
-	 * This method removes all options of the given number from this CoAP
-	 * message.
-	 * 
-	 * @param optionNumber
-	 *            the number of the options to remove
-	 * 
-	 */
-	public void removeOptions(int optionNumber) {
-		optionMap.remove(optionNumber);
-	}
-
-	public boolean requiresBlockwise() {
-		return requiresBlockwise;
-	}
-
-	public void requiresBlockwise(boolean value) {
-		requiresBlockwise = value;
-	}
-
-	public boolean requiresToken() {
-		return requiresToken && getCode() != CodeRegistry.EMPTY_MESSAGE && !(this instanceof Response);
-	}
-
-	public void requiresToken(boolean value) {
-		requiresToken = value;
-	}
-
-	public void send() {
-		try {
-			// TODO is request / response always mapped to client / server
-			// only clients may switch between secured and unsecured communication stacks, server remains fixed according to the properties file
-			if (this instanceof Request) {
-				Communicator communicator = CommunicatorFactory.getInstance().getCommunicator(requiresSecurity);
-				communicator.sendMessage(this);
-			} else {
-				Communicator communicator = CommunicatorFactory.getInstance().getCommunicator();
-				communicator.sendMessage(this);
-			}
-			
-		} catch (IOException e) {
-			LOG.severe(String.format("Could not respond to message: %s\n%s", key(), e.getMessage()));
-		}
-	}
-
-	/**
-	 * Returns a string that is assumed to uniquely identify a transfer. A
-	 * transfer exceeds matching message IDs, as multiple transactions are
-	 * involved, e.g., for separate responses or blockwise transfers. The
-	 * transfer matching is done using the token (including the empty default
-	 * token.
-	 * 
-	 * @return A string identifying the transfer
-	 */
-	public String sequenceKey() {
-		return String.format("%s#%s", peerAddress != null ? peerAddress.toString() : "local", getTokenString());
-	}
-
-	public void setAccept(int ct) {
-		if (ct != MediaTypeRegistry.UNDEFINED) {
-			addOption(new Option(ct, OptionNumberRegistry.ACCEPT));
-		} else {
-			removeOptions(OptionNumberRegistry.ACCEPT);
-		}
-	}
-
-	/**
-	 * This method sets the code of this CoAP message (method or status code).
-	 * 
-	 * @param code
-	 *            the message code to set to
-	 */
-	public void setCode(int code) {
-		this.code = code;
-	}
-
-	public void setContentType(int ct) {
-		if (ct != MediaTypeRegistry.UNDEFINED) {
-			setOption(new Option(ct, OptionNumberRegistry.CONTENT_TYPE));
-		} else {
-			removeOptions(OptionNumberRegistry.CONTENT_TYPE);
-		}
-	}
-
-	public void setLocationPath(String locationPath) {
-		setOptions(Option.split(OptionNumberRegistry.LOCATION_PATH, locationPath, "/"));
-	}
-	
-	public void setLocationQuery(String locationQuery) {
-		if (locationQuery.startsWith("?")) {
-			locationQuery = locationQuery.substring(1);
-		}
-		setOptions(Option.split(OptionNumberRegistry.LOCATION_QUERY, locationQuery, "&"));
-	}
-
-	public void setMaxAge(int timeInSec) {
-		setOption(new Option(timeInSec, OptionNumberRegistry.MAX_AGE));
-	}
-	
-	public void setSize(int size) {
-		setOption(new Option(size, OptionNumberRegistry.SIZE));
-	}
-	
-	public void setIfNoneMatch() {
-		setOption(new Option(0, OptionNumberRegistry.IF_NONE_MATCH));
-	}
-	
-	public void setObserve() {
-		setOption(new Option(new byte[] {}, OptionNumberRegistry.OBSERVE));
-	}
-	
-
-	/**
-	 * This method sets the 16-bit message ID of this CoAP message.
-	 * 
-	 * @param mid
-	 *            the MID to set to
-	 */
-	public void setMID(int mid) {
-		messageID = mid;
-	}
-
-	/**
-	 * Sets this option and overwrites all options with the same number.
-	 * 
-	 * @param option
-	 */
-	public void setOption(Option option) {
-		// check important to allow convenient setting of options that might be
-		// null (e.g., Token)
-		if (option != null) {
-			removeOptions(option.getOptionNumber());
-			addOption(option);
-		}
-	}
-
-	/**
-	 * Sets all given options and overwrites all options with the same numbers.
-	 * 
-	 * @param option
-	 *            the list of the options
-	 */
-	public void setOptions(List<Option> options) {
-		if (options != null) {
-			for (Option option : options) {
-				removeOptions(option.getOptionNumber());
-			}
-
-			addOptions(options);
-		}
-	}
-
-	/**
-	 * This method sets a payload of this CoAP message replacing any existing
-	 * one.
-	 * 
-	 * @param payload
-	 *            the payload to set to
-	 */
-	public void setPayload(byte[] payload) {
-		this.payload = payload;
-	}
-
-	public void setPayload(String payload) {
-		setPayload(payload, MediaTypeRegistry.UNDEFINED);
-	}
-
-	public void setPayload(String payload, int mediaType) {
-		if (payload != null) {
-			try {
-				// set internal byte array
-				setPayload(payload.getBytes("UTF-8"));
-			} catch (UnsupportedEncodingException e) {
-				e.printStackTrace();
-				return;
-			}
-
-			// set content type option
-			if (mediaType != MediaTypeRegistry.UNDEFINED) {
-				setOption(new Option(mediaType, OptionNumberRegistry.CONTENT_TYPE));
-			}
-		}
-	}
-
-	public void setPeerAddress(EndpointAddress a) {
-		peerAddress = a;
-	}
-
-	public void setRetransmissioned(int retransmissioned) {
-		this.retransmissioned = retransmissioned;
-	}
-
-	/**
-	 * Sets the timestamp associated with this message.
-	 * 
-	 * @param timestamp
-	 *            the new timestamp, in milliseconds
-	 */
-	public void setTimestamp(long timestamp) {
-		this.timestamp = timestamp;
-	}
-
-	public void setToken(byte[] token) {
-		if (token != null && token != TokenManager.emptyToken) {
-			this.token = token.clone();
-		}
-		requiresToken = false;
-	}
-
-	/**
-	 * This method sets the type of this CoAP message (CON, NON, ACK, or RST).
-	 * 
-	 * @param msgType
-	 *            the type for the message
-	 */
-	public void setType(messageType msgType) {
-		type = msgType;
-	}
-
-	/**
-	 * This is a convenience method to set peer address and Uri-* options via
-	 * URI string.
-	 * 
-	 * @param uri
-	 *            the URI string defining the target resource
-	 */
-	public boolean setURI(String uri) {
-		try {
-			setURI(new URI(uri));
-			return true;
-		} catch (URISyntaxException e) {
-			LOG.warning(String.format("Failed to set URI: %s", e.getMessage()));
-			return false;
-		}
-	}
-
-	/**
-	 * This is a convenience method to set peer address and Uri options via URI
-	 * object.
-	 * 
-	 * @param uri
-	 *            the URI defining the target resource
-	 */
-	public void setURI(URI uri) {
-
-		if (this instanceof Request) {
-
-			// set Uri-Host option if not IP literal
-			String host = uri.getHost();
-			if (host != null && !host.toLowerCase().matches("(\\[[0-9a-f:]+\\]|[0-9]{1,3}\\.[0-9]{1,3}\\.[0-9]{1,3}\\.[0-9]{1,3})")) {
-				setOption(new Option(host, OptionNumberRegistry.URI_HOST));
-			}
-
-			/*
-			 * The Uri-Port is only for special cases where it differs from the UDP port.
-			 * (Tell me when that happens...)
-			 * 
-			// set uri-port option
-			int port = uri.getPort();
-			if (port <= 0) {
-				// assume the default port
-				port = DEFAULT_PORT;
-			}
-			setOption(new Option(port, OptionNumberRegistry.URI_PORT));
-			*/
-
-			// set Uri-Path options
-			String path = uri.getPath();
-			if (path != null && path.length() > 1) {
-				setUriPath(path);
-			}
-
-			// set Uri-Query options
-			String query = uri.getQuery();
-			if (query != null) {
-				List<Option> uriQuery = Option.split(OptionNumberRegistry.URI_QUERY, query, "&");
-				setOptions(uriQuery);
-			}
-			
-			String scheme = uri.getScheme();
-			if (scheme != null) {
-				// decide according to URI scheme whether DTLS is enabled for the client
-				requiresSecurity = scheme.equals("coaps");
-			}
-		}
-		
-
-		setPeerAddress(new EndpointAddress(uri));
-	}
-	
-	public void setUriPath(String path) {
-		List<Option> uriPath = Option.split(OptionNumberRegistry.URI_PATH, path, "/");
-		setOptions(uriPath);
-	}
-	public void setUriQuery(String query) {
-		if (query.startsWith("?")) query = query.substring(1);
-		List<Option> uriQuery = Option.split(OptionNumberRegistry.URI_QUERY, query, "&");
-		setOptions(uriQuery);
-	}
-	
-	/**
-	 * Returns the 4-bit option header value.
-	 * 
-	 * @param optionValue
-	 *            the option value (delta or length) to be encoded.
-	 * @return the 4-bit option header value.
-	 */
-	private int getOptionNibble(int optionValue) {
-		if (optionValue <= 12) {
-			return optionValue;
-		} else if (optionValue <= 255 + 13) {
-			return 13;
-		} else if (optionValue <= 65535 + 269) {
-			return 14;
-		} else {
-			// TODO format error
-			LOG.warning("The option value (" + optionValue + ") is too large to be encoded; Max allowed is 65804.");
-			return 0;
-		}
-	}
-	
-	/**
-	 * Calculates the value used in the extended option fields as specified in
-	 * draft-ietf-core-coap-13, section 3.1
-	 * 
-	 * @param nibble
-	 *            the 4-bit option header value.
-	 * @param datagram
-	 *            the datagram.
-	 * @return the value calculated from the nibble and the extended option
-	 *         value.
-	 */
-	private static int getValueFromOptionNibble(int nibble, DatagramReader datagram) {
-		if (nibble < 13) {
-			return nibble;
-		} else if (nibble == 13) {
-			return datagram.read(8) + 13;
-		} else if (nibble == 14) {
-			return datagram.read(16) + 269;
-		} else {
-			// 
-			// TODO error
-			LOG.warning("15 is reserved for payload marker, message format error");
-			return 0;
-		}
-	}
-
-	/**
-	 * Encodes the message into its raw binary representation as specified in
-	 * draft-ietf-core-coap-13, section 3
-	 * 
-	 * @return A byte array containing the CoAP encoding of the message
-	 * 
-	 */
-	public byte[] toByteArray() {
-
-		// create datagram writer to encode message data
-		DatagramWriter writer = new DatagramWriter();
-
-		// write fixed-size CoAP header
-		writer.write(version, VERSION_BITS);
-		writer.write(type.ordinal(), TYPE_BITS);
-		writer.write(getToken().length, TOKEN_LENGTH_BITS);
-		writer.write(code, CODE_BITS);
-		writer.write(messageID, ID_BITS);
-		
-		// write token, which may be 0 to 8 bytes, given by token length field
-		writer.writeBytes(getToken());
-
-		// write options
-		int lastOptionNumber = 0;
-		
-		for (Option opt : getOptions()) {
-			
-			// do not encode options with default values
-			if (opt.isDefaultValue()) {
-				continue;
-			}
-			
-			// write 4-bit option delta
-			int optionDelta = opt.getOptionNumber() - lastOptionNumber;
-			int optionDeltaNibble = getOptionNibble(optionDelta);
-			writer.write(optionDeltaNibble, OPTION_DELTA_BITS);
-			
-			// write 4-bit option length
-			int optionLength = opt.getLength();
-			int optionLengthNibble = getOptionNibble(optionLength);
-			writer.write(optionLengthNibble, OPTION_LENGTH_BITS);
-			
-			// write extended option delta field (0 - 2 bytes)
-			if (optionDeltaNibble == 13) {
-				writer.write(optionDelta - 13, 8);
-			} else if (optionDeltaNibble == 14) {
-				writer.write(optionDelta - 269, 16);
-			}
-			
-			// write extended option length field (0 - 2 bytes)
-			if (optionLengthNibble == 13) {
-				writer.write(optionLength - 13, 8);
-			} else if (optionLengthNibble == 14) {
-				writer.write(optionLength - 269, 16);
-			}
-
-			// write option value
-			writer.writeBytes(opt.getRawValue());
-
-			// update last option number
-			lastOptionNumber = opt.getOptionNumber();
-		}
-		
-		if (payload != null && payload.length > 0) {
-			// if payload is present and of non-zero length, it is prefixed by
-			// an one-byte Payload Marker (0xFF) which indicates the end of
-			// options and the start of the payload
-			writer.writeByte(PAYLOAD_MARKER);
-		}
-		
-		// write payload
-		writer.writeBytes(payload);
-
-		// return encoded message
-		return writer.toByteArray();
-	}
-
-	@Override
-	public String toString() {
-
-		String typeStr = "???";
-		if (type != null) {
-			switch (type) {
-			case CON:
-				typeStr = "CON";
-				break;
-			case NON:
-				typeStr = "NON";
-				break;
-			case ACK:
-				typeStr = "ACK";
-				break;
-			case RST:
-				typeStr = "RST";
-				break;
-			default:
-				typeStr = "???";
-				break;
-			}
-		}
-		String payloadStr = payload != null ? new String(payload) : null;
-		return String.format("%s: [%s] %s '%s'(%d)", key(), typeStr, CodeRegistry.toString(code), payloadStr, payloadSize());
-	}
-
-	/**
-	 * Returns a string that is assumed to uniquely identify a transaction. A
-	 * transaction matches two buddies that have the same message ID between one
-	 * this and the peer endpoint.
-	 * 
-	 * @return A string identifying the transaction
-	 */
-	public String transactionKey() {
-		return String.format("%s|%d", peerAddress != null ? peerAddress.toString() : "local", messageID);
-	}
-
-	public String typeString() {
-		if (type != null) {
-			switch (type) {
-			case CON:
-				return "CON";
-			case NON:
-				return "NON";
-			case ACK:
-				return "ACK";
-			case RST:
-				return "RST";
-			default:
-				return "???";
-			}
-		}
-		return null;
-	}
-
-	/**
-	 * Notification method that is called whenever payload was appended using
-	 * the appendPayload() method.
-	 * 
-	 * Subclasses may override this method to add custom handling code.
-	 * 
-	 * @param block
-	 *            A byte array containing the data that was appended
-	 */
-	protected void payloadAppended(byte[] block) {
-		// do nothing
-	}
-
-	/**
-	 * The message's type which can have the following values:
-	 * 
-	 * 0: Confirmable 1: Non-Confirmable 2: Acknowledgment 3: Reset
-	 */
-	public enum messageType {
-		CON, NON, ACK, RST
-	}
-<<<<<<< HEAD
-}
-=======
-	
-	public InetAddress getNetworkInterface() {
-		return networkInterface;
-	}
-
-	public void setNetworkInterface(InetAddress networkInterface) {
-		this.networkInterface = networkInterface;
-	}
-}
-
->>>>>>> 0c269915
+/*******************************************************************************
+ * Copyright (c) 2012, Institute for Pervasive Computing, ETH Zurich.
+ * All rights reserved.
+ * 
+ * Redistribution and use in source and binary forms, with or without
+ * modification, are permitted provided that the following conditions
+ * are met:
+ * 1. Redistributions of source code must retain the above copyright
+ *    notice, this list of conditions and the following disclaimer.
+ * 2. Redistributions in binary form must reproduce the above copyright
+ *    notice, this list of conditions and the following disclaimer in the
+ *    documentation and/or other materials provided with the distribution.
+ * 3. Neither the name of the Institute nor the names of its contributors
+ *    may be used to endorse or promote products derived from this software
+ *    without specific prior written permission.
+ * 
+ * THIS SOFTWARE IS PROVIDED BY THE INSTITUTE AND CONTRIBUTORS "AS IS" AND
+ * ANY EXPRESS OR IMPLIED WARRANTIES, INCLUDING, BUT NOT LIMITED TO, THE
+ * IMPLIED WARRANTIES OF MERCHANTABILITY AND FITNESS FOR A PARTICULAR PURPOSE
+ * ARE DISCLAIMED.  IN NO EVENT SHALL THE INSTITUTE OR CONTRIBUTORS BE LIABLE
+ * FOR ANY DIRECT, INDIRECT, INCIDENTAL, SPECIAL, EXEMPLARY, OR CONSEQUENTIAL
+ * DAMAGES (INCLUDING, BUT NOT LIMITED TO, PROCUREMENT OF SUBSTITUTE GOODS
+ * OR SERVICES; LOSS OF USE, DATA, OR PROFITS; OR BUSINESS INTERRUPTION)
+ * HOWEVER CAUSED AND ON ANY THEORY OF LIABILITY, WHETHER IN CONTRACT, STRICT
+ * LIABILITY, OR TORT (INCLUDING NEGLIGENCE OR OTHERWISE) ARISING IN ANY WAY
+ * OUT OF THE USE OF THIS SOFTWARE, EVEN IF ADVISED OF THE POSSIBILITY OF
+ * SUCH DAMAGE.
+ * 
+ * This file is part of the Californium (Cf) CoAP framework.
+ ******************************************************************************/
+
+package ch.ethz.inf.vs.californium.coap;
+
+import java.io.IOException;
+import java.io.PrintStream;
+import java.io.UnsupportedEncodingException;
+import java.net.InetAddress;
+import java.net.URI;
+import java.net.URISyntaxException;
+import java.net.URLDecoder;
+import java.util.ArrayList;
+import java.util.Arrays;
+import java.util.Collections;
+import java.util.List;
+import java.util.Map;
+import java.util.TreeMap;
+import java.util.logging.Logger;
+
+import ch.ethz.inf.vs.californium.coap.CommunicatorFactory.Communicator;
+import ch.ethz.inf.vs.californium.coap.registries.CodeRegistry;
+import ch.ethz.inf.vs.californium.coap.registries.MediaTypeRegistry;
+import ch.ethz.inf.vs.californium.coap.registries.OptionNumberRegistry;
+import ch.ethz.inf.vs.californium.layers.UpperLayer;
+import ch.ethz.inf.vs.californium.util.ByteArrayUtils;
+import ch.ethz.inf.vs.californium.util.DatagramReader;
+import ch.ethz.inf.vs.californium.util.DatagramWriter;
+
+/**
+ * The Class Message provides the object representation of a CoAP message.
+ * Besides providing the corresponding setters and getters, the class is
+ * responsible for parsing and serializing the objects from/to byte arrays.
+ * 
+ * @author Dominique Im Obersteg, Daniel Pauli, Francesco Corazza and Matthias
+ *         Kovatsch
+ */
+public class Message {
+
+	// Logging /////////////////////////////////////////////////////////////////////
+
+	protected static final Logger LOG = Logger.getLogger(Message.class.getName());
+	
+	// CoAP-specific constants /////////////////////////////////////////////////////
+	
+	/** number of bits used for the encoding of the CoAP version field */
+	public static final int VERSION_BITS     = 2;
+	
+	/** number of bits used for the encoding of the message type field */
+	public static final int TYPE_BITS        = 2;
+	
+	/** number of bits used for the encoding of the token length field */
+	public static final int TOKEN_LENGTH_BITS = 4;
+
+	/** number of bits used for the encoding of the request method/response code field */
+	public static final int CODE_BITS = 8;
+
+	/** number of bits used for the encoding of the message ID */
+	public static final int ID_BITS = 16;
+
+	/** number of bits used for the encoding of the option delta field */
+	public static final int OPTION_DELTA_BITS = 4;
+	
+	/** number of bits used for the encoding of the option delta field */
+	public static final int OPTION_LENGTH_BITS = 4;
+	
+	/** One byte which indicates indicates the end of options and the start of the payload. */
+	public static final byte PAYLOAD_MARKER = (byte) 0xFF;
+	
+	/** CoAP version supported by this Californium version */
+	public static final int SUPPORTED_VERSION = 1; // I-D
+
+	// Members /////////////////////////////////////////////////////////////////////
+
+	private EndpointAddress peerAddress = null;
+
+	private byte[] payload = null;
+
+	/** The CoAP version used */
+	private final int version = SUPPORTED_VERSION;
+
+	/** The message type (CON, NON, ACK, or RST). */
+
+	private messageType type = null;
+	
+	/** The message ID. Set according to request or handled by {@link ch.ethz.inf.vs.californium.layers.TransactionLayer} when -1. */
+	private int messageID = -1;
+	
+	/** The token. */
+	private byte[] token = null;
+	
+	/** The list of header options set for the message. */
+	private Map<Integer, List<Option>> optionMap = new TreeMap<Integer, List<Option>>();
+	
+	private long timestamp = -1;
+	
+	private int retransmissioned = 0;
+	
+	/**
+	 * Indicates if the message requires a token; this is required to handle
+	 * implicit empty tokens (default value)
+	 */
+	protected boolean requiresToken = true;
+	protected boolean requiresBlockwise = false;
+
+	/** Is set to <code>true</code> if the URI scheme equals <code>coaps</code>. Only needed for client side. */
+	protected boolean requiresSecurity = false;
+	
+	// Interface at which the message has been recevied.
+	private InetAddress networkInterface = null;
+
+	/**
+	 * The message code: 0: Empty 1-31: Request 64-191: Response
+	 */
+	private int code = 0;
+
+	/**
+	 * Extended constructor for a new CoAP message, e.g., empty ACK or RST
+	 * 
+	 * @param type the type of the CoAP message
+	 * @param code the code of the CoAP message (See class CodeRegistry)
+	 */
+	public Message(messageType type, int code) {
+		this.type = type;
+		this.code = code;
+	}	
+	
+	// Serialization ///////////////////////////////////////////////////////////////
+
+	/**
+	 * Decodes the message from the its binary representation as specified in
+	 * draft-ietf-core-coap-13, section 3
+	 * 
+	 * @param byteArray
+	 *            A byte array containing the CoAP encoding of the message
+	 * 
+	 * @return a parsed CoAP message as correspondingly extended Message object, e.g., GETRequest
+	 */
+	public static Message fromByteArray(byte[] byteArray) {
+
+		// Initialize DatagramReader
+		DatagramReader datagram = new DatagramReader(byteArray);
+
+		// Read current version
+		int version = datagram.read(VERSION_BITS);
+		if (version != SUPPORTED_VERSION) {
+			return null;
+		}
+		
+		//Read current type
+		messageType type = getTypeByValue(datagram.read(TYPE_BITS));
+		
+		// read token length
+		int tokenLength = datagram.read(TOKEN_LENGTH_BITS);
+
+		// create new message with subtype according to code number
+		Message msg = CodeRegistry.getMessageSubClass(datagram.read(CODE_BITS));
+
+		msg.type = type;
+
+		// Read message ID
+		msg.messageID = datagram.read(ID_BITS);
+		
+		// read token
+		if (tokenLength > 0) {
+			msg.setToken(datagram.readBytes(tokenLength));
+		} else {
+			// incoming message already have a token, including implicit empty token
+			msg.requiresToken = false;
+		}
+		
+		// initialize empty payload in case when no payload available
+		msg.payload = new byte[0];
+		
+		int currentOption = 0;
+		while (datagram.bytesAvailable()) {
+			byte nextByte = datagram.readNextByte();
+			if (nextByte == PAYLOAD_MARKER) {
+				if (!datagram.bytesAvailable()) {
+					// the presence of a marker followed by a zero-length payload must be processed as a message format error
+					return null;
+				}
+				// get payload
+				msg.payload = datagram.readBytesLeft();
+				
+			} else {
+				// the first 4 bits of the byte represent the option delta
+				int optionDeltaNibble = (0xF0 & nextByte) >> 4;
+				currentOption += getValueFromOptionNibble(optionDeltaNibble, datagram);
+				
+				// the second 4 bits represent the option length
+				int optionLengthNibble = (0x0F & nextByte);
+				int optionLength = getValueFromOptionNibble(optionLengthNibble, datagram);
+				
+				// Read option
+				Option opt = Option.fromNumber(currentOption);
+				opt.setValue(datagram.readBytes(optionLength));
+
+				// Add option to message
+				msg.addOption(opt);
+				
+			}
+		}
+
+		return msg;
+	}
+
+	// I/O implementation //////////////////////////////////////////////////////////
+	
+	/**
+	 * Converts a numeric type value into the messageType enum.
+	 * 
+	 * @param numeric
+	 *            the type value
+	 * @return
+	 */
+	public static messageType getTypeByValue(int numeric) {
+		switch (numeric) {
+		case 0:
+			return messageType.CON;
+		case 1:
+			return messageType.NON;
+		case 2:
+			return messageType.ACK;
+		case 3:
+			return messageType.RST;
+		default:
+			return messageType.CON;
+		}
+	}
+
+	/**
+	 * Default constructor for a new CoAP message
+	 */
+	public Message() {
+	}
+
+	// Constructors ////////////////////////////////////////////////////////////////
+
+	/*
+	 * Constructor for a new CoAP message
+	 * @param uri the URI of the CoAP message
+	 * @param payload the payload of the CoAP message
+	 */
+	public Message(URI address, messageType type, int code, int mid, byte[] payload) {
+		this.setURI(address);
+		this.type = type;
+		this.code = code;
+		messageID = mid;
+		this.payload = payload;
+	}
+
+	/**
+	 * Accepts this message with an empty ACK. Use this method only at
+	 * application level, as the ACK will be sent through the whole stack.
+	 * <p>
+	 * Within the stack use {@link #newAccept()} and send it through the
+	 * corresponding {@link UpperLayer#sendMessageOverLowerLayer(Message)}.
+	 */
+	public void accept() {
+		if (isConfirmable()) {
+			Message ack = newAccept();
+
+			ack.send();
+		}
+	}
+
+	/**
+	 * This method adds an option to the list of options of this CoAP message.
+	 * 
+	 * @param option
+	 *            the option which should be added to the list of options of the
+	 *            current CoAP message
+	 */
+	public void addOption(Option option) {
+
+		if (option == null) {
+			throw new NullPointerException();
+		}
+
+		int optionNumber = option.getOptionNumber();
+		List<Option> list = optionMap.get(optionNumber);
+
+		if (list == null) {
+			list = new ArrayList<Option>();
+			optionMap.put(optionNumber, list);
+		}
+
+		list.add(option);
+	}
+
+	// Serialization
+	// ///////////////////////////////////////////////////////////////
+
+	/**
+	 * Adds all given options
+	 * 
+	 * @param option
+	 *            the list of the options
+	 */
+	public void addOptions(List<Option> options) {
+
+		for (Option option : options) {
+			addOption(option);
+		}
+	}
+
+	/**
+	 * Appends data to this message's payload.
+	 * 
+	 * @param block
+	 *            the byte array containing the data to append
+	 */
+	public synchronized void appendPayload(byte[] block) {
+
+		if (block != null) {
+			if (payload != null) {
+
+				byte[] oldPayload = payload;
+				payload = new byte[oldPayload.length + block.length];
+				System.arraycopy(oldPayload, 0, payload, 0, oldPayload.length);
+				System.arraycopy(block, 0, payload, oldPayload.length, block.length);
+
+			} else {
+
+				payload = block.clone();
+			}
+
+			// wake up threads waiting in readPayload()
+			notifyAll();
+
+			// call notification method
+			payloadAppended(block);
+		}
+	}
+
+	// I/O implementation
+	// //////////////////////////////////////////////////////////
+
+	/*
+	 * (non-Javadoc)
+	 * @see java.lang.Object#equals(java.lang.Object)
+	 */
+	@Override
+	public boolean equals(Object obj) {
+		if (this == obj) {
+			return true;
+		}
+		if (obj == null) {
+			return false;
+		}
+		if (getClass() != obj.getClass()) {
+			return false;
+		}
+		Message other = (Message) obj;
+		if (code != other.code) {
+			return false;
+		}
+		if (messageID != other.messageID) {
+			return false;
+		}
+		if (optionMap == null) {
+			if (other.optionMap != null) {
+				return false;
+			}
+		} else if (!optionMap.equals(other.optionMap)) {
+			return false;
+		}
+		if (!Arrays.equals(payload, other.payload)) {
+			return false;
+		}
+		if (peerAddress == null) {
+			if (other.peerAddress != null) {
+				return false;
+			}
+		} else if (!peerAddress.equals(other.peerAddress)) {
+			return false;
+		}
+		// if (retransmissioned != other.retransmissioned) return false;
+		// if (timestamp != other.timestamp) return false;
+		if (type != other.type) {
+			return false;
+		}
+		if (version != other.version) {
+			return false;
+		}
+		return true;
+	}
+
+	/**
+	 * This function returns the code of this CoAP message (method or status
+	 * code).
+	 * 
+	 * @return the current code
+	 */
+	public int getCode() {
+		return code;
+	}
+
+	public URI getCompleteUri() {
+		StringBuilder builder = new StringBuilder();
+		builder.append("coap://");
+		builder.append(getUriHost());
+		builder.append(":" + Integer.toString(this.peerAddress.getPort()));
+		builder.append(getUriPath());
+		builder.append(getUriQuery());
+		
+		URI ret = null;
+		
+		try {
+			ret = new URI(builder.toString());
+		} catch (URISyntaxException e) {
+			LOG.severe(String.format("Cannot assemble Message URI: ", this.key()));
+		}
+
+		return ret;
+	}
+
+	public int getContentType() {
+		Option opt = getFirstOption(OptionNumberRegistry.CONTENT_TYPE);
+		return opt != null ? opt.getIntValue() : MediaTypeRegistry.UNDEFINED;
+	}
+
+	public int getFirstAccept() {
+		Option opt = getFirstOption(OptionNumberRegistry.ACCEPT);
+		return opt != null ? opt.getIntValue() : MediaTypeRegistry.UNDEFINED;
+	}
+
+	// Methods
+	// /////////////////////////////////////////////////////////////////////
+
+	/**
+	 * A convenience method that returns the first option with the specified
+	 * option number. Also used for options that MUST occur only once.
+	 * 
+	 * @param optionNumber
+	 *            the option number
+	 * @return The first option with the specified number, or null
+	 */
+	public Option getFirstOption(int optionNumber) {
+
+		List<Option> list = getOptions(optionNumber);
+		return list != null && !list.isEmpty() ? list.get(0) : null;
+	}
+
+	public String getUriHost() {
+		Option host = getFirstOption(OptionNumberRegistry.URI_HOST);
+		if (host!=null) {
+			return host.getStringValue();
+		} else {
+			if (peerAddress.getAddress()!=null) {
+				String ip = peerAddress.getAddress().toString().substring(1);
+				if (ip.toLowerCase().matches("[0-9a-f:]+")) {
+					ip = "[" + ip + "]";
+				}
+				return ip;
+			} else {
+				return "localhost";
+			}
+		}
+	}
+
+	public String getUriPath() {
+		return "/" + Option.join(getOptions(OptionNumberRegistry.URI_PATH), "/");
+	}
+
+	public String getUriQuery() {
+		String ret = Option.join(getOptions(OptionNumberRegistry.URI_QUERY), "&");
+		if (!ret.isEmpty()) {
+			ret = "?" + ret;
+		}
+		return ret;
+	}
+
+	public String getLocationPath() {
+		return Option.join(getOptions(OptionNumberRegistry.LOCATION_PATH), "/");
+	}
+	
+	public String getLocationQuery() {
+		return Option.join(getOptions(OptionNumberRegistry.LOCATION_QUERY), "&");
+	}
+	
+	public byte[] getEtag() {
+		Option opt = getFirstOption(OptionNumberRegistry.ETAG);
+		return opt != null ? opt.getRawValue() : new byte[] {};
+	}
+
+	// Getters and Setters
+	// /////////////////////////////////////////////////////////
+
+	public int getMaxAge() {
+		Option opt = getFirstOption(OptionNumberRegistry.MAX_AGE);
+		return opt != null ? opt.getIntValue() : Option.DEFAULT_MAX_AGE;
+	}
+	
+	public int getSize() {
+		Option opt = getFirstOption(OptionNumberRegistry.SIZE);
+		return opt != null ? opt.getIntValue() : 0;
+	}
+
+	/**
+	 * This function returns the 16-bit message ID of this CoAP message.
+	 * 
+	 * @return the message ID
+	 */
+	public int getMID() {
+		return messageID;
+	}
+
+	/**
+	 * This function returns the number of options of this CoAP message.
+	 * 
+	 * @return The current number of options
+	 */
+	public int getOptionCount() {
+		return getOptions().size();
+	}
+
+	/**
+	 * Returns a sorted list of all included options.
+	 * 
+	 * @return A sorted list of all options (copy)
+	 */
+	public List<Option> getOptions() {
+
+		List<Option> list = new ArrayList<Option>();
+
+		for (List<Option> option : optionMap.values()) {
+			list.addAll(option);
+		}
+
+		return list;
+	}
+
+	/**
+	 * This function returns all options with the given option number.
+	 * 
+	 * @param optionNumber
+	 *            the option number
+	 * 
+	 * @return A list containing the options with the given number
+	 */
+	public List<Option> getOptions(int optionNumber) {
+		List<Option> ret = optionMap.get(optionNumber);
+		if (ret != null) {
+			return ret;
+		} else {
+			return Collections.emptyList();
+		}
+	}
+
+	/**
+	 * This function returns the payload of this CoAP message as byte array.
+	 * 
+	 * @return the payload
+	 */
+	public byte[] getPayload() {
+		return payload;
+	}
+
+	/**
+	 * This function returns the payload of this CoAP message as String.
+	 * 
+	 * @return the payload
+	 */
+	public String getPayloadString() {
+		try {
+			return payload != null ? new String(payload, "UTF-8") : null;
+		} catch (UnsupportedEncodingException e) {
+			e.printStackTrace();
+			return null;
+		}
+	}
+
+	public EndpointAddress getPeerAddress() {
+		return peerAddress;
+	}
+
+	public URI getProxyUri() throws URISyntaxException {
+		URI proxyUri = null;
+
+		String proxyUriString = Option.join(getOptions(OptionNumberRegistry.PROXY_URI), "/");
+		// decode the uri to translate the application/x-www-form-urlencoded
+		// format
+		try {
+			proxyUriString = URLDecoder.decode(proxyUriString, "UTF-8");
+		} catch (UnsupportedEncodingException e) {
+			LOG.warning("UTF-8 do not support this encoding: " + e.getMessage());
+			throw new URISyntaxException("UTF-8 do not support this encoding", e.getMessage());
+		} catch (Throwable e) {
+			LOG.warning("Error deconding uri: " + e.getMessage());
+			throw new URISyntaxException("Error deconding uri", e.getMessage());
+		}
+
+		// add the scheme
+		// FIXME not clean
+		if (!proxyUriString.matches("^coap://.*") && !proxyUriString.matches("^coaps://.*") && !proxyUriString.matches("^http://.*") && !proxyUriString.matches("^https://.*")) {
+			proxyUriString = "coap://" + proxyUriString;
+		}
+
+		// create the URI
+		if (proxyUriString != null && !proxyUriString.isEmpty()) {
+			proxyUri = new URI(proxyUriString);
+		}
+
+		return proxyUri;
+	}
+
+	public int getRetransmissioned() {
+		return retransmissioned;
+	}
+
+	/**
+	 * Returns the timestamp associated with this message.
+	 * 
+	 * @return The timestamp of the message, in milliseconds
+	 */
+	public long getTimestamp() {
+		return timestamp;
+	}
+
+	public byte[] getToken() {
+		return this.token != null ? token : TokenManager.emptyToken;
+	}
+
+	public String getTokenString() {
+		return ByteArrayUtils.toHexString(getToken());
+	}
+
+	/**
+	 * This function returns the type of this CoAP message (CON, NON, ACK, or
+	 * RST).
+	 * 
+	 * @return the current type
+	 */
+	public messageType getType() {
+		return type;
+	}
+
+	/**
+	 * This function returns the version of this CoAP message.
+	 * 
+	 * @return the version
+	 */
+	public int getVersion() {
+		return version;
+	}
+
+	/**
+	 * This method is overridden by subclasses according to the Visitor Pattern.
+	 * 
+	 * @param handler
+	 *            the handler for this message
+	 */
+	public void handleBy(MessageHandler handler) {
+		// do nothing
+	}
+
+	/**
+	 * Notification method that is called when the transmission of this message
+	 * was cancelled due to timeout.
+	 * 
+	 * Subclasses may override this method to add custom handling code.
+	 */
+	public void handleTimeout() {
+		// do nothing
+	}
+
+	public boolean hasOption(int optionNumber) {
+		return getFirstOption(optionNumber) != null;
+	}
+	
+	public boolean hasToken() {
+		return token != null && token != TokenManager.emptyToken;
+	}
+
+	// Other getters/setters ///////////////////////////////////////////////////
+
+	public boolean isAcknowledgement() {
+		return type == messageType.ACK;
+	}
+
+	// Other getters/setters ///////////////////////////////////////////////////
+
+	public boolean isConfirmable() {
+		return type == messageType.CON;
+	}
+
+	// Other getters/setters ///////////////////////////////////////////////////
+
+	public boolean isEmptyACK() {
+		return isAcknowledgement() && getCode() == CodeRegistry.EMPTY_MESSAGE;
+	}
+
+	// Other getters/setters ///////////////////////////////////////////////////
+
+	public boolean isNonConfirmable() {
+		return type == messageType.NON;
+	}
+
+	/**
+	 * Returns true if the option proxy-uri is set.
+	 */
+	public boolean isProxyUriSet() {
+		// check if the proxy-uri option is set or not
+		int proxyUriOptNumber = OptionNumberRegistry.PROXY_URI;
+		return !getOptions(proxyUriOptNumber).isEmpty();
+	}
+
+	// Other getters/setters ///////////////////////////////////////////////////
+
+	public boolean isReply() {
+		return isAcknowledgement() || isReset();
+	}
+
+	public boolean isReset() {
+		return type == messageType.RST;
+	}
+
+	/**
+	 * Returns a string that is assumed to uniquely identify a message.
+	 * 
+	 * @return A string identifying the message
+	 */
+	public String key() {
+		return String.format("%s|%d|%s", peerAddress != null ? peerAddress.toString() : "local", messageID, typeString());
+	}
+
+	/**
+	 * Creates a new ACK message with peer address and MID matching to this
+	 * message.
+	 * 
+	 * @return A new ACK message
+	 */
+	public Message newAccept() {
+		Message ack = new Message(messageType.ACK, CodeRegistry.EMPTY_MESSAGE);
+
+		ack.setPeerAddress(getPeerAddress());
+		ack.setMID(getMID());
+
+		return ack;
+	}
+
+	/**
+	 * Creates a new RST message with peer address and MID matching to this
+	 * message.
+	 * 
+	 * @return A new RST message
+	 */
+	public Message newReject() {
+
+		Message rst = new Message(messageType.RST, CodeRegistry.EMPTY_MESSAGE);
+
+		rst.setPeerAddress(getPeerAddress());
+		rst.setMID(getMID());
+
+		return rst;
+	}
+
+	// Other getters/setters ///////////////////////////////////////////////////
+
+	/**
+	 * This method creates a matching reply for requests. It is addressed to the
+	 * peer and has the same message ID and token.
+	 * 
+	 * @param ack
+	 *            set true to send ACK else RST
+	 * 
+	 * @return A new {@link Message}
+	 */
+	// TODO does not fit into Message class
+	public Message newReply(boolean ack) {
+
+		// TODO use this for Request.respond() or vice versa
+
+		Message reply = new Message();
+
+		// set message type
+		if (type == messageType.CON) {
+			reply.type = ack ? messageType.ACK : messageType.RST;
+		} else {
+			reply.type = messageType.NON;
+		}
+
+		// echo the message ID
+		reply.messageID = messageID;
+
+		// set the receiver URI of the reply to the sender of this message
+		reply.peerAddress = peerAddress;
+
+		// echo token
+		reply.setToken(getToken());
+		reply.requiresToken = requiresToken;
+
+		// create an empty reply by default
+		reply.code = CodeRegistry.EMPTY_MESSAGE;
+
+		return reply;
+	}
+
+	public int payloadSize() {
+		return payload != null ? payload.length : 0;
+	}
+
+	public void prettyPrint() {
+		prettyPrint(System.out);
+	}
+
+	public void prettyPrint(PrintStream out) {
+
+		String kind = "MESSAGE ";
+		if (this instanceof Request) {
+			kind = "REQUEST ";
+		} else if (this instanceof Response) {
+			kind = "RESPONSE";
+		}
+		out.printf("==[ CoAP %s ]============================================\n", kind);
+
+		List<Option> options = getOptions();
+
+		out.printf("Address: %s\n", peerAddress == null ? "null" : peerAddress.toString());
+		out.printf("MID    : %d\n", messageID);
+		out.printf("Token  : %s\n", getTokenString());
+		out.printf("Type   : %s\n", typeString());
+		out.printf("Code   : %s\n", CodeRegistry.toString(code));
+		out.printf("Options: %d\n", options.size());
+		for (Option opt : options) {
+			out.printf("  * %s: %s (%d Bytes)\n", opt.getName(), opt.toString(), opt.getLength());
+		}
+		out.printf("Payload: %d Bytes\n", payloadSize());
+		if (payloadSize() > 0 && MediaTypeRegistry.isPrintable(getContentType())) {
+			out.println("---------------------------------------------------------------");
+			out.println(getPayloadString());
+		}
+		out.println("===============================================================");
+
+	}
+
+	/**
+	 * Rejects this message with an empty RST. Use this method only at
+	 * application level, as the RST will be sent through the whole stack.
+	 * <p>
+	 * Within the stack use {@link #newAccept()} and send it through the
+	 * corresponding {@link UpperLayer#sendMessageOverLowerLayer(Message)}.
+	 */
+	public void reject() {
+
+		Message rst = newReject();
+
+		rst.send();
+	}
+
+	/**
+	 * This method removes all options of the given number from this CoAP
+	 * message.
+	 * 
+	 * @param optionNumber
+	 *            the number of the options to remove
+	 * 
+	 */
+	public void removeOptions(int optionNumber) {
+		optionMap.remove(optionNumber);
+	}
+
+	public boolean requiresBlockwise() {
+		return requiresBlockwise;
+	}
+
+	public void requiresBlockwise(boolean value) {
+		requiresBlockwise = value;
+	}
+
+	public boolean requiresToken() {
+		return requiresToken && getCode() != CodeRegistry.EMPTY_MESSAGE && !(this instanceof Response);
+	}
+
+	public void requiresToken(boolean value) {
+		requiresToken = value;
+	}
+
+	public void send() {
+		try {
+			// TODO is request / response always mapped to client / server
+			// only clients may switch between secured and unsecured communication stacks, server remains fixed according to the properties file
+			if (this instanceof Request) {
+				Communicator communicator = CommunicatorFactory.getInstance().getCommunicator(requiresSecurity);
+				communicator.sendMessage(this);
+			} else {
+				Communicator communicator = CommunicatorFactory.getInstance().getCommunicator();
+				communicator.sendMessage(this);
+			}
+			
+		} catch (IOException e) {
+			LOG.severe(String.format("Could not respond to message: %s\n%s", key(), e.getMessage()));
+		}
+	}
+
+	/**
+	 * Returns a string that is assumed to uniquely identify a transfer. A
+	 * transfer exceeds matching message IDs, as multiple transactions are
+	 * involved, e.g., for separate responses or blockwise transfers. The
+	 * transfer matching is done using the token (including the empty default
+	 * token.
+	 * 
+	 * @return A string identifying the transfer
+	 */
+	public String sequenceKey() {
+		return String.format("%s#%s", peerAddress != null ? peerAddress.toString() : "local", getTokenString());
+	}
+
+	public void setAccept(int ct) {
+		if (ct != MediaTypeRegistry.UNDEFINED) {
+			addOption(new Option(ct, OptionNumberRegistry.ACCEPT));
+		} else {
+			removeOptions(OptionNumberRegistry.ACCEPT);
+		}
+	}
+
+	/**
+	 * This method sets the code of this CoAP message (method or status code).
+	 * 
+	 * @param code
+	 *            the message code to set to
+	 */
+	public void setCode(int code) {
+		this.code = code;
+	}
+
+	public void setContentType(int ct) {
+		if (ct != MediaTypeRegistry.UNDEFINED) {
+			setOption(new Option(ct, OptionNumberRegistry.CONTENT_TYPE));
+		} else {
+			removeOptions(OptionNumberRegistry.CONTENT_TYPE);
+		}
+	}
+
+	public void setLocationPath(String locationPath) {
+		setOptions(Option.split(OptionNumberRegistry.LOCATION_PATH, locationPath, "/"));
+	}
+	
+	public void setLocationQuery(String locationQuery) {
+		if (locationQuery.startsWith("?")) {
+			locationQuery = locationQuery.substring(1);
+		}
+		setOptions(Option.split(OptionNumberRegistry.LOCATION_QUERY, locationQuery, "&"));
+	}
+
+	public void setMaxAge(int timeInSec) {
+		setOption(new Option(timeInSec, OptionNumberRegistry.MAX_AGE));
+	}
+	
+	public void setSize(int size) {
+		setOption(new Option(size, OptionNumberRegistry.SIZE));
+	}
+	
+	public void setIfNoneMatch() {
+		setOption(new Option(0, OptionNumberRegistry.IF_NONE_MATCH));
+	}
+	
+	public void setObserve() {
+		setOption(new Option(new byte[] {}, OptionNumberRegistry.OBSERVE));
+	}
+	
+
+	/**
+	 * This method sets the 16-bit message ID of this CoAP message.
+	 * 
+	 * @param mid
+	 *            the MID to set to
+	 */
+	public void setMID(int mid) {
+		messageID = mid;
+	}
+
+	/**
+	 * Sets this option and overwrites all options with the same number.
+	 * 
+	 * @param option
+	 */
+	public void setOption(Option option) {
+		// check important to allow convenient setting of options that might be
+		// null (e.g., Token)
+		if (option != null) {
+			removeOptions(option.getOptionNumber());
+			addOption(option);
+		}
+	}
+
+	/**
+	 * Sets all given options and overwrites all options with the same numbers.
+	 * 
+	 * @param option
+	 *            the list of the options
+	 */
+	public void setOptions(List<Option> options) {
+		if (options != null) {
+			for (Option option : options) {
+				removeOptions(option.getOptionNumber());
+			}
+
+			addOptions(options);
+		}
+	}
+
+	/**
+	 * This method sets a payload of this CoAP message replacing any existing
+	 * one.
+	 * 
+	 * @param payload
+	 *            the payload to set to
+	 */
+	public void setPayload(byte[] payload) {
+		this.payload = payload;
+	}
+
+	public void setPayload(String payload) {
+		setPayload(payload, MediaTypeRegistry.UNDEFINED);
+	}
+
+	public void setPayload(String payload, int mediaType) {
+		if (payload != null) {
+			try {
+				// set internal byte array
+				setPayload(payload.getBytes("UTF-8"));
+			} catch (UnsupportedEncodingException e) {
+				e.printStackTrace();
+				return;
+			}
+
+			// set content type option
+			if (mediaType != MediaTypeRegistry.UNDEFINED) {
+				setOption(new Option(mediaType, OptionNumberRegistry.CONTENT_TYPE));
+			}
+		}
+	}
+
+	public void setPeerAddress(EndpointAddress a) {
+		peerAddress = a;
+	}
+
+	public void setRetransmissioned(int retransmissioned) {
+		this.retransmissioned = retransmissioned;
+	}
+
+	/**
+	 * Sets the timestamp associated with this message.
+	 * 
+	 * @param timestamp
+	 *            the new timestamp, in milliseconds
+	 */
+	public void setTimestamp(long timestamp) {
+		this.timestamp = timestamp;
+	}
+
+	public void setToken(byte[] token) {
+		if (token != null && token != TokenManager.emptyToken) {
+			this.token = token.clone();
+		}
+		requiresToken = false;
+	}
+
+	/**
+	 * This method sets the type of this CoAP message (CON, NON, ACK, or RST).
+	 * 
+	 * @param msgType
+	 *            the type for the message
+	 */
+	public void setType(messageType msgType) {
+		type = msgType;
+	}
+
+	/**
+	 * This is a convenience method to set peer address and Uri-* options via
+	 * URI string.
+	 * 
+	 * @param uri
+	 *            the URI string defining the target resource
+	 */
+	public boolean setURI(String uri) {
+		try {
+			setURI(new URI(uri));
+			return true;
+		} catch (URISyntaxException e) {
+			LOG.warning(String.format("Failed to set URI: %s", e.getMessage()));
+			return false;
+		}
+	}
+
+	/**
+	 * This is a convenience method to set peer address and Uri options via URI
+	 * object.
+	 * 
+	 * @param uri
+	 *            the URI defining the target resource
+	 */
+	public void setURI(URI uri) {
+
+		if (this instanceof Request) {
+
+			// set Uri-Host option if not IP literal
+			String host = uri.getHost();
+			if (host != null && !host.toLowerCase().matches("(\\[[0-9a-f:]+\\]|[0-9]{1,3}\\.[0-9]{1,3}\\.[0-9]{1,3}\\.[0-9]{1,3})")) {
+				setOption(new Option(host, OptionNumberRegistry.URI_HOST));
+			}
+
+			/*
+			 * The Uri-Port is only for special cases where it differs from the UDP port.
+			 * (Tell me when that happens...)
+			 * 
+			// set uri-port option
+			int port = uri.getPort();
+			if (port <= 0) {
+				// assume the default port
+				port = DEFAULT_PORT;
+			}
+			setOption(new Option(port, OptionNumberRegistry.URI_PORT));
+			*/
+
+			// set Uri-Path options
+			String path = uri.getPath();
+			if (path != null && path.length() > 1) {
+				setUriPath(path);
+			}
+
+			// set Uri-Query options
+			String query = uri.getQuery();
+			if (query != null) {
+				List<Option> uriQuery = Option.split(OptionNumberRegistry.URI_QUERY, query, "&");
+				setOptions(uriQuery);
+			}
+			
+			String scheme = uri.getScheme();
+			if (scheme != null) {
+				// decide according to URI scheme whether DTLS is enabled for the client
+				requiresSecurity = scheme.equals("coaps");
+			}
+		}
+		
+
+		setPeerAddress(new EndpointAddress(uri));
+	}
+	
+	public void setUriPath(String path) {
+		List<Option> uriPath = Option.split(OptionNumberRegistry.URI_PATH, path, "/");
+		setOptions(uriPath);
+	}
+	public void setUriQuery(String query) {
+		if (query.startsWith("?")) query = query.substring(1);
+		List<Option> uriQuery = Option.split(OptionNumberRegistry.URI_QUERY, query, "&");
+		setOptions(uriQuery);
+	}
+	
+	/**
+	 * Returns the 4-bit option header value.
+	 * 
+	 * @param optionValue
+	 *            the option value (delta or length) to be encoded.
+	 * @return the 4-bit option header value.
+	 */
+	private int getOptionNibble(int optionValue) {
+		if (optionValue <= 12) {
+			return optionValue;
+		} else if (optionValue <= 255 + 13) {
+			return 13;
+		} else if (optionValue <= 65535 + 269) {
+			return 14;
+		} else {
+			// TODO format error
+			LOG.warning("The option value (" + optionValue + ") is too large to be encoded; Max allowed is 65804.");
+			return 0;
+		}
+	}
+	
+	/**
+	 * Calculates the value used in the extended option fields as specified in
+	 * draft-ietf-core-coap-13, section 3.1
+	 * 
+	 * @param nibble
+	 *            the 4-bit option header value.
+	 * @param datagram
+	 *            the datagram.
+	 * @return the value calculated from the nibble and the extended option
+	 *         value.
+	 */
+	private static int getValueFromOptionNibble(int nibble, DatagramReader datagram) {
+		if (nibble < 13) {
+			return nibble;
+		} else if (nibble == 13) {
+			return datagram.read(8) + 13;
+		} else if (nibble == 14) {
+			return datagram.read(16) + 269;
+		} else {
+			// 
+			// TODO error
+			LOG.warning("15 is reserved for payload marker, message format error");
+			return 0;
+		}
+	}
+
+	/**
+	 * Encodes the message into its raw binary representation as specified in
+	 * draft-ietf-core-coap-13, section 3
+	 * 
+	 * @return A byte array containing the CoAP encoding of the message
+	 * 
+	 */
+	public byte[] toByteArray() {
+
+		// create datagram writer to encode message data
+		DatagramWriter writer = new DatagramWriter();
+
+		// write fixed-size CoAP header
+		writer.write(version, VERSION_BITS);
+		writer.write(type.ordinal(), TYPE_BITS);
+		writer.write(getToken().length, TOKEN_LENGTH_BITS);
+		writer.write(code, CODE_BITS);
+		writer.write(messageID, ID_BITS);
+		
+		// write token, which may be 0 to 8 bytes, given by token length field
+		writer.writeBytes(getToken());
+
+		// write options
+		int lastOptionNumber = 0;
+		
+		for (Option opt : getOptions()) {
+			
+			// do not encode options with default values
+			if (opt.isDefaultValue()) {
+				continue;
+			}
+			
+			// write 4-bit option delta
+			int optionDelta = opt.getOptionNumber() - lastOptionNumber;
+			int optionDeltaNibble = getOptionNibble(optionDelta);
+			writer.write(optionDeltaNibble, OPTION_DELTA_BITS);
+			
+			// write 4-bit option length
+			int optionLength = opt.getLength();
+			int optionLengthNibble = getOptionNibble(optionLength);
+			writer.write(optionLengthNibble, OPTION_LENGTH_BITS);
+			
+			// write extended option delta field (0 - 2 bytes)
+			if (optionDeltaNibble == 13) {
+				writer.write(optionDelta - 13, 8);
+			} else if (optionDeltaNibble == 14) {
+				writer.write(optionDelta - 269, 16);
+			}
+			
+			// write extended option length field (0 - 2 bytes)
+			if (optionLengthNibble == 13) {
+				writer.write(optionLength - 13, 8);
+			} else if (optionLengthNibble == 14) {
+				writer.write(optionLength - 269, 16);
+			}
+
+			// write option value
+			writer.writeBytes(opt.getRawValue());
+
+			// update last option number
+			lastOptionNumber = opt.getOptionNumber();
+		}
+		
+		if (payload != null && payload.length > 0) {
+			// if payload is present and of non-zero length, it is prefixed by
+			// an one-byte Payload Marker (0xFF) which indicates the end of
+			// options and the start of the payload
+			writer.writeByte(PAYLOAD_MARKER);
+		}
+		
+		// write payload
+		writer.writeBytes(payload);
+
+		// return encoded message
+		return writer.toByteArray();
+	}
+
+	@Override
+	public String toString() {
+
+		String typeStr = "???";
+		if (type != null) {
+			switch (type) {
+			case CON:
+				typeStr = "CON";
+				break;
+			case NON:
+				typeStr = "NON";
+				break;
+			case ACK:
+				typeStr = "ACK";
+				break;
+			case RST:
+				typeStr = "RST";
+				break;
+			default:
+				typeStr = "???";
+				break;
+			}
+		}
+		String payloadStr = payload != null ? new String(payload) : null;
+		return String.format("%s: [%s] %s '%s'(%d)", key(), typeStr, CodeRegistry.toString(code), payloadStr, payloadSize());
+	}
+
+	/**
+	 * Returns a string that is assumed to uniquely identify a transaction. A
+	 * transaction matches two buddies that have the same message ID between one
+	 * this and the peer endpoint.
+	 * 
+	 * @return A string identifying the transaction
+	 */
+	public String transactionKey() {
+		return String.format("%s|%d", peerAddress != null ? peerAddress.toString() : "local", messageID);
+	}
+
+	public String typeString() {
+		if (type != null) {
+			switch (type) {
+			case CON:
+				return "CON";
+			case NON:
+				return "NON";
+			case ACK:
+				return "ACK";
+			case RST:
+				return "RST";
+			default:
+				return "???";
+			}
+		}
+		return null;
+	}
+
+	/**
+	 * Notification method that is called whenever payload was appended using
+	 * the appendPayload() method.
+	 * 
+	 * Subclasses may override this method to add custom handling code.
+	 * 
+	 * @param block
+	 *            A byte array containing the data that was appended
+	 */
+	protected void payloadAppended(byte[] block) {
+		// do nothing
+	}
+
+	/**
+	 * The message's type which can have the following values:
+	 * 
+	 * 0: Confirmable 1: Non-Confirmable 2: Acknowledgment 3: Reset
+	 */
+	public enum messageType {
+		CON, NON, ACK, RST
+	}
+	
+	public InetAddress getNetworkInterface() {
+		return networkInterface;
+	}
+
+	public void setNetworkInterface(InetAddress networkInterface) {
+		this.networkInterface = networkInterface;
+	}
+}